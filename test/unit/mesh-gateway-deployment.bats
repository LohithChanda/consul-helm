--- conflicted
+++ resolved
@@ -390,26 +390,6 @@
   [ "${readiness}" = "true" ]
 }
 
-<<<<<<< HEAD
-@test "meshGateway/Deployment: can disable healthchecks" {
-  cd `chart_dir`
-  local actual=$(helm template \
-      -s templates/mesh-gateway-deployment.yaml  \
-      --set 'meshGateway.enabled=true' \
-      --set 'connectInject.enabled=true' \
-      --set 'client.grpc=true' \
-      --set 'meshGateway.enableHealthChecks=false' \
-      . | tee /dev/stderr \
-      | yq '.spec.template.spec.containers[0]' | tee /dev/stderr )
-
-  local liveness=$(echo "${actual}" | yq -r '.livenessProbe | length > 0' | tee /dev/stderr)
-  [ "${liveness}" = "false" ]
-  local readiness=$(echo "${actual}" | yq -r '.readinessProbe | length > 0' | tee /dev/stderr)
-  [ "${readiness}" = "false" ]
-}
-
-=======
->>>>>>> 685c6d54
 #--------------------------------------------------------------------
 # hostPort
 
