--- conflicted
+++ resolved
@@ -312,20 +312,35 @@
 }
 
 #--------------------------------------------------------------------
-<<<<<<< HEAD
+# tolerations
+
+@test "server/StatefulSet: tolerations not set by default" {
+  cd `chart_dir`
+  local actual=$(helm template \
+      -x templates/server-statefulset.yaml  \
+      . | tee /dev/stderr |
+      yq '.spec.template.spec | .tolerations? == null' | tee /dev/stderr)
+  [ "${actual}" = "true" ]
+}
+
+@test "server/StatefulSet: tolerations can be set" {
+  cd `chart_dir`
+  local actual=$(helm template \
+      -x templates/server-statefulset.yaml  \
+      --set 'server.tolerations=foobar' \
+      . | tee /dev/stderr |
+      yq '.spec.template.spec.tolerations == "foobar"' | tee /dev/stderr)
+  [ "${actual}" = "true" ]
+}
+
+#--------------------------------------------------------------------
 # gossip encryption
 
 @test "server/StatefulSet: gossip encryption disabled in server StatefulSet by default" {
-=======
-# tolerations
-
-@test "server/StatefulSet: tolerations not set by default" {
->>>>>>> 25c98275
-  cd `chart_dir`
-  local actual=$(helm template \
-      -x templates/server-statefulset.yaml  \
-      . | tee /dev/stderr |
-<<<<<<< HEAD
+  cd `chart_dir`
+  local actual=$(helm template \
+      -x templates/server-statefulset.yaml  \
+      . | tee /dev/stderr |
       yq '.spec.template.spec.containers[] | select(.name=="consul") | .env[] | select(.name == "GOSSIP_KEY") | length > 0' | tee /dev/stderr)
   [ "${actual}" = "" ]
 }
@@ -396,18 +411,5 @@
       --set 'global.gossipEncryption.secretName=bar' \
       . | tee /dev/stderr |
       yq '.spec.template.spec.containers[] | select(.name=="consul") | .command | join(" ") | contains("encrypt")' | tee /dev/stderr)
-=======
-      yq '.spec.template.spec | .tolerations? == null' | tee /dev/stderr)
-  [ "${actual}" = "true" ]
-}
-
-@test "server/StatefulSet: tolerations can be set" {
-  cd `chart_dir`
-  local actual=$(helm template \
-      -x templates/server-statefulset.yaml  \
-      --set 'server.tolerations=foobar' \
-      . | tee /dev/stderr |
-      yq '.spec.template.spec.tolerations == "foobar"' | tee /dev/stderr)
->>>>>>> 25c98275
-  [ "${actual}" = "true" ]
-}+  [ "${actual}" = "true" ]
+}
